--- conflicted
+++ resolved
@@ -82,11 +82,7 @@
                 "perl.perlInc": {
                     "type": "array",
                     "default": null,
-<<<<<<< HEAD
-                    "description": "array with paths to add to perl library path. This setting is used by the syntax checker and for the debugee and also for the LanguageServer itself. perl.perlInc should be absolute paths."
-=======
-                    "description": "array with paths to add to perl library path. This setting is used by the syntax checker and for the debuggee and also for the LanguageServer itself."
->>>>>>> 5c12bb73
+                    "description": "array with paths to add to perl library path. This setting is used by the syntax checker and for the debuggee and also for the LanguageServer itself. perl.perlInc should be absolute paths."
                 },
                 "perl.fileFilter": {
                     "type": "array",
